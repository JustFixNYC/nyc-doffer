--- conflicted
+++ resolved
@@ -97,14 +97,15 @@
   const results: NOPVInfo[] = [];
 
   const page = SidebarLinkName.noticesOfPropertyValue;
-  const html = await pageGetter.getCachedPageHTML(bbl, page, cache, 'nopv');
+  const html = await pageGetter.cachedGetPageHTML(bbl, page, cache, 'nopv');
   const links = parseNOPVLinks(html);
 
+  // Gather data.
   for (let link of links) {
     const date = getISODate(link.date);
     const subkey = `nopv-${date}`;
-    const pdfData = await pageGetter.downloadPDFToCache(bbl, link.url, cache, subkey);
-    const text = await pageGetter.convertAndCachePDFToText(bbl, pdfData, cache, subkey);
+    const pdfData = await pageGetter.cachedDownloadPDF(bbl, link.url, cache, subkey);
+    const text = await pageGetter.cachedConvertPDFToText(bbl, pdfData, cache, subkey);
     const noi = extractNetOperatingIncome(text);
     results.push({...link, noi});
   }
@@ -112,28 +113,13 @@
   return results;
 }
 
+
 /** Performs the main CLI program on the given BBL. */
 async function mainForBBL(bbl: BBL, cache: Cache) {
   const pageGetter = new PageGetter();
 
   try {
-<<<<<<< HEAD
     const nopvInfo = await getNOPVInfo(pageGetter, bbl, cache);
-=======
-    const page = SidebarLinkName.noticesOfPropertyValue;
-    const html = await pageGetter.cachedGetPageHTML(bbl, page, cache, 'nopv');
-    const links = parseNOPVLinks(html);
-
-    // Gather data.
-    for (let link of links) {
-      const date = getISODate(link.date);
-      const subkey = `nopv-${date}`;
-      const pdfData = await pageGetter.cachedDownloadPDF(bbl, link.url, cache, subkey);
-      const text = await pageGetter.cachedConvertPDFToText(bbl, pdfData, cache, subkey);
-      const noi = extractNetOperatingIncome(text);
-      results.push({link, noi});
-    }
->>>>>>> f536066c
 
     for (let {period, noi} of nopvInfo) {
       if (noi) {
